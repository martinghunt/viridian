--- conflicted
+++ resolved
@@ -285,16 +285,6 @@
             left_start, left_end = amplicon.left_primer_region
             right_start, right_end = amplicon.right_primer_region
 
-<<<<<<< HEAD
-            self.cylon_json["amplicons"][amplicon.name] = {
-                "start": left_start,
-                "end": right_end,
-                "left_primer_end": left_end,
-                "right_primer_start": right_start,
-            }
-
-=======
->>>>>>> 9cfb46a1
         for fragment in bam.syncronise_fragments():
             self.count_fragment(fragment)
 
@@ -309,19 +299,21 @@
 
             # decide if threshold for primers is met
             p1_min, p2_max = self.filter_primer_counts(self.primer_histogram[amplicon])
-            self.viridian_json["amplicons"][amplicon.name] = {
+            self.cylon_json["amplicons"][amplicon.name] = {
                 "start": p1_min.start,
                 "end": p2_max.end,
                 "left_primer_end": p1_min.end,
-                "right_primer_start": p2_max.start,
+                "right_primer_start": p2_max_start,
             }
-
 
         for amplicon in self.amplicons:
             # we still want to randomise the order of the downsampled
             # amplicons. Cylon will further downsample from these
             # lists
             random.shuffle(self.amplicons[amplicon])
+            if amplicon not in self.primer_histogram:
+                self.primer_histogram[amplicon]["left"] = defaultdict(int)
+                self.primer_histogram[amplicon]["right"] = defaultdict(int)
 
         self.summarise_amplicons()
 
@@ -331,15 +323,15 @@
         p2 = None
         p1_min = self.end_pos
         p2_max = self.start_pos
-        for primer, count in primer_counts['left'].items():
-            if count < threshold # primer occurence threshold
+        for primer, count in primer_counts["left"].items():
+            if count < threshold:  # primer occurence threshold
                 # exclude this primer
                 continue
             if primer.start < p1_min:
                 p1_min = primer.start
                 p1 = primer
-        for primer, count in primer_counts['left'].items():
-            if count < threshold
+        for primer, count in primer_counts["right"].items():
+            if count < threshold:
                 continue
             if primer.end > p2_max:
                 p2_max = primer.end
@@ -384,12 +376,11 @@
 
         frags = self.reads_per_amplicon[amplicon]
         sample_rate = self.target_depth / frags
-
         if frags < self.target_depth or random.random() < sample_rate:
             # TODO count the observed primer extrema
             p1, p2 = amplicon.match_primers(fragment)
-            self.primer_histogram[amplicon]['left'][p1] += 1
-            self.primer_histogram[amplicon]['right'][p1] += 1
+            self.primer_histogram[amplicon]["left"][p1] += 1
+            self.primer_histogram[amplicon]["right"][p2] += 1
 
             self.amplicons[amplicon].append(fragment)
             self.summary[amplicon.name][
@@ -406,12 +397,12 @@
             for fragment in self.amplicons[amplicon]:
                 self.amplicon_stats[amplicon][fragment.strand] += 1
 
-            #print(
+            # print(
             #    f"amplicon strand bias:\t{amplicon.name}\t{self.amplicon_stats[amplicon][False]}/{self.amplicon_stats[amplicon][True]}",
             #    file=sys.stderr,
-            #)
-
-    def pileup(self, fasta, msa=None, minimap_presets=None):
+            # )
+
+    def pileup(self, fasta, msa=None, minimap_presets=None, min_frs=0.7, min_depth=50):
         """remap reads to consensus
         """
 
@@ -419,7 +410,9 @@
         if len(cons.seq_names) != 1:
             Exception(f"Consensus fasta {fasta} has more than one sequence")
         consensus_seq = cons.seq(cons.seq_names[0])
-        pileup = self_qc.Pileup(consensus_seq, msa=msa)
+
+        qc_config = self_qc.Config(min_frs=frs_threshold, min_depth=min_depth)
+        pileup = self_qc.Pileup(consensus_seq, msa=msa, config=config)
         conspos_oob = 0  # consensus positions out-of-bounds
         for amplicon in self.amplicons:
             fragments = (
